--- conflicted
+++ resolved
@@ -93,27 +93,6 @@
   <img src="figures/gridworld_full_4x5_partial.png" height=200 alt="Gridworld Full Partial">
 </p>
 
-<<<<<<< HEAD
-=======
-Finally, you can have noisy observations by passing `observation_noise=0.2` (or any float between 0 and 1).  
-For default observations: the float represents the probability that the position
-observed by the agent (i.e., the one returned by `env.step(action)`) will be random.  
-For RGB observations: the float represents the probability that a pixel will
-be white noise, as shown below.
-
-```python
-import gymnasium
-import gym_gridworlds
-env = gymnasium.make("Gym-Gridworlds/Full-4x5-v0", render_mode="human", observation_noise=0.2)
-env.reset()
-env.step(1) # DOWN
-```
-
-<p align="center">
-  <img src="figures/gridworld_full_4x5_noisy.png" height=200 alt="Gridworld Full Noisy">
-</p>
-
->>>>>>> 87fb84e1
 
 ## Make Your Own Gridworld
 
